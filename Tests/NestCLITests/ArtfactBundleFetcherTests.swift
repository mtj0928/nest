import Testing
import NestCLI
import NestKit
import Foundation
import Logging
import NestTestHelpers

struct ArtfactBundleFetcherTests {
    let logger = Logger(label: "test")
    let nestDirectory = NestDirectory(rootDirectory: URL(filePath: "/User/.nest"))
    let executorBuilder = MockExecutorBuilder(dummy: [
        "/usr/bin/which swift": "/usr/bin/swift",
        "/usr/bin/swift -print-target-info": """
                { "target": { "unversionedTriple": "arm64-apple-macosx" } }
                """,
        "/usr/bin/swift package compute-checksum /tmp/artifactbundle.zip": "aaa",
        "/usr/bin/swift package compute-checksum /tmp/repo.zip": "aaa"
    ])
    let fileSystem = MockFileSystem(
        homeDirectoryForCurrentUser: URL(filePath: "/User"),
        temporaryDirectory: URL(filePath: "/tmp")
    )

    init() {
        fileSystem.item = [
            "/": [
                "User": [:],
                "tmp": [:]
            ]
        ]
    }

    @Test
    func fetchArtifactBundleWithZIPURL() async throws {
        let workingDirectory = URL(filePath: "/tmp/nest")

        let zipURL = try #require(URL(string: "https://example.com/artifactbundle.zip"))
        let httpClient = MockHTTPClient(mockFileSystem: fileSystem)
        httpClient.dummyData = [zipURL: try Data(contentsOf: artifactBundlePath)]

        let fileDownloader = NestFileDownloader(httpClient: httpClient)
        let fetcher = ArtifactBundleFetcher(
            workingDirectory: workingDirectory,
            executorBuilder: executorBuilder,
            fileSystem: fileSystem,
            fileDownloader: fileDownloader,
            nestInfoController: NestInfoController(directory: nestDirectory, fileSystem: fileSystem),
<<<<<<< HEAD
            repositoryClientBuilder: GitRepositoryClientBuilder(httpClient: httpClient, serverConfigs: nil, logger: logger),
=======
            assetRegistryClientBuilder: AssetRegistryClientBuilder(httpClient: httpClient, authToken: nil, logger: logger),
>>>>>>> f07b2a4f
            logger: logger
        )
        let result = try await fetcher.downloadArtifactBundle(url: zipURL, checksum: .skip)
        #expect(result == [ExecutableBinary(
            commandName: "foo",
            binaryPath: URL(filePath: "/tmp/nest/artifactbundle/foo.artifactbundle/foo-1.0.0-macosx/bin/foo"),
            version: "1.0.0",
            manufacturer: .artifactBundle(sourceInfo: ArtifactBundleSourceInfo(zipURL: zipURL, repository: nil))
        )])
    }

    @Test
    func fetchArtifactBundleFromGitRepository() async throws {
        let workingDirectory = URL(filePath: "/tmp/nest")

        let zipURL = try #require(URL(string: "https://example.com/artifactbundle.zip"))
        let httpClient = MockHTTPClient(mockFileSystem: fileSystem)
        let apiResponse = try #require("""
        {
                    "tag_name": "1.0.0",
                    "assets": [
                        {
                            "name": "artifactbundle.zip",
                            "browser_download_url": "\(zipURL.absoluteString)"
                        }
                    ]
                }
        """.data(using: .utf8))
        httpClient.dummyData = try [
            zipURL: Data(contentsOf: artifactBundlePath),
            #require(URL(string: "https://api.github.com/repos/owner/repo/releases/tags/1.0.0")): apiResponse
        ]

        let fileDownloader = NestFileDownloader(httpClient: httpClient)
        let fetcher = ArtifactBundleFetcher(
            workingDirectory: workingDirectory,
            executorBuilder: executorBuilder,
            fileSystem: fileSystem,
            fileDownloader: fileDownloader,
            nestInfoController: NestInfoController(directory: nestDirectory, fileSystem: fileSystem),
<<<<<<< HEAD
            repositoryClientBuilder: GitRepositoryClientBuilder(httpClient: httpClient, serverConfigs: nil, logger: logger),
=======
            assetRegistryClientBuilder: AssetRegistryClientBuilder(httpClient: httpClient, authToken: nil, logger: logger),
>>>>>>> f07b2a4f
            logger: logger
        )
        let gitRepositoryURL = try #require(URL(string: "https://github.com/owner/repo"))
        let result = try await fetcher.fetchArtifactBundleFromGitRepository(
            for: gitRepositoryURL,
            version: .tag("1.0.0"),
            artifactBundleZipFileName: nil,
            checksum: .printActual { checksum in
                #expect(checksum == "aaa")
            }
        )
        let expected = [ExecutableBinary(
            commandName: "foo",
            binaryPath: URL(filePath: "/tmp/nest/repo/foo.artifactbundle/foo-1.0.0-macosx/bin/foo"),
            version: "1.0.0",
            manufacturer: .artifactBundle(sourceInfo: ArtifactBundleSourceInfo(
                zipURL: zipURL,
                repository: Repository(reference: .url(gitRepositoryURL), version: "1.0.0")
            ))
        )]
        #expect(result == expected)
    }
}

let fixturePath = URL(fileURLWithPath: #filePath)
    .deletingLastPathComponent()
    .appendingPathComponent("Resources")
    .appendingPathComponent("Fixtures")

let artifactBundlePath = fixturePath.appendingPathComponent("foo.artifactbundle.zip")<|MERGE_RESOLUTION|>--- conflicted
+++ resolved
@@ -45,11 +45,7 @@
             fileSystem: fileSystem,
             fileDownloader: fileDownloader,
             nestInfoController: NestInfoController(directory: nestDirectory, fileSystem: fileSystem),
-<<<<<<< HEAD
-            repositoryClientBuilder: GitRepositoryClientBuilder(httpClient: httpClient, serverConfigs: nil, logger: logger),
-=======
-            assetRegistryClientBuilder: AssetRegistryClientBuilder(httpClient: httpClient, authToken: nil, logger: logger),
->>>>>>> f07b2a4f
+            assetRegistryClientBuilder: AssetRegistryClientBuilder(httpClient: httpClient, serverConfigs: nil, logger: logger),
             logger: logger
         )
         let result = try await fetcher.downloadArtifactBundle(url: zipURL, checksum: .skip)
@@ -90,11 +86,7 @@
             fileSystem: fileSystem,
             fileDownloader: fileDownloader,
             nestInfoController: NestInfoController(directory: nestDirectory, fileSystem: fileSystem),
-<<<<<<< HEAD
-            repositoryClientBuilder: GitRepositoryClientBuilder(httpClient: httpClient, serverConfigs: nil, logger: logger),
-=======
-            assetRegistryClientBuilder: AssetRegistryClientBuilder(httpClient: httpClient, authToken: nil, logger: logger),
->>>>>>> f07b2a4f
+            assetRegistryClientBuilder: AssetRegistryClientBuilder(httpClient: httpClient, serverConfigs: nil, logger: logger),
             logger: logger
         )
         let gitRepositoryURL = try #require(URL(string: "https://github.com/owner/repo"))
